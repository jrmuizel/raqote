--- conflicted
+++ resolved
@@ -1,7 +1,7 @@
 use crate::path_builder::{Path, PathBuilder, PathOp};
 use crate::{Point, Vector};
 
-#[derive(Clone, Debug)]
+#[derive(Clone, PartialEq, Debug)]
 pub struct StrokeStyle {
     pub width: f32,
     pub cap: LineCap,
@@ -11,9 +11,6 @@
     pub dash_offset: f32,
 }
 
-<<<<<<< HEAD
-#[derive(Clone, Copy, PartialEq, Debug)]
-=======
 impl Default for StrokeStyle {
     fn default() -> Self {
         StrokeStyle {
@@ -27,7 +24,7 @@
     }
 }
 
->>>>>>> 9288e508
+#[derive(Clone, Copy, PartialEq, Debug)]
 pub enum LineCap {
     Round,
     Square,
